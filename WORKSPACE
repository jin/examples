--- conflicted
+++ resolved
@@ -40,7 +40,6 @@
     artifact = "org.json:json:20141113",
 )
 
-<<<<<<< HEAD
 # To build the example Android app, uncomment this rule and set the three
 # parameters: path, api_level, build_tools_version.
 
@@ -52,14 +51,4 @@
 #     api_level = 22,
 #     # Set the version of the build tools (a directory inside build-tools)
 #     build_tools_version="22.0.1"
-=======
-# android_sdk_repository(
-#   name = "androidsdk",
-  # Set the path to the directory the Android SDK was unzipped into.
-  # path = "/path/to/android-sdk",
-  # Set the API level of the installed SDK Platform.
-  # api_level = 22,
-  # Set the version of the build tools (a directory inside build-tools)
-  # build_tools_version="22.0.1"
->>>>>>> 0d283e41
-# )
+# )